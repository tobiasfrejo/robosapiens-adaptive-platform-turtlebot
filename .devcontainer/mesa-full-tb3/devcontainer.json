{
<<<<<<< HEAD
	"name": "RoboSapiens Adaptive Platform -- Full Gazebo TB3 (MESA)",
	"dockerComposeFile": "../../docker/docker-compose.yaml",
	"service": "devfullmesatb3",
	"runServices": [
		"devfullmesatb3",
		"grafana"
	],
	"workspaceFolder": "/ws",
	"shutdownAction": "stopCompose",
	"mounts": [
		"source=${localWorkspaceFolder}/,target=/ws,type=bind,consistency=cached"
	],
	"postCreateCommand": "pip install -r requirements.txt && pip install -e /ws/rv-tools-dev && pip install -e /ws/DynamicLolaSpecGeneration",
	"customizations": {
		"vscode": {
			"settings": {
				"terminal.integrated.defaultProfile.linux": "bash",
				"terminal.integrated.profiles.linux": {
					"bash": {
						"path": "/bin/bash"
					}
				}
			},
			"extensions": [
				"ms-toolsai.jupyter",
				"ms-toolsai.vscode-jupyter-powertoys",
				"ms-python.python"
			]
		}
	}
=======
  "name": "RoboSapiens Adaptive Platform -- Full Gazebo TB3 (MESA)",
  "dockerComposeFile": "../../docker/docker-compose.yaml",
  "service": "devfullmesatb3",
  "runServices": [
    "devfullmesatb3"
  ],
  "workspaceFolder": "/ws",
  "shutdownAction": "stopCompose",
  "containterUser": "devuser",
  "mounts": [
    "source=${localWorkspaceFolder}/,target=/ws,type=bind,consistency=cached"
  ],
  "postCreateCommand": "pip install -r requirements.txt",
  "customizations": {
    "vscode": {
      "settings": {
        "terminal.integrated.defaultProfile.linux": "bash",
        "terminal.integrated.profiles.linux": {
          "bash": {
            "path": "/bin/bash"
          }
        }
      },
      "extensions": [
        "ms-toolsai.jupyter",
        "ms-toolsai.vscode-jupyter-powertoys",
        "ms-python.python"
      ]
    }
  }
>>>>>>> 26080154
}<|MERGE_RESOLUTION|>--- conflicted
+++ resolved
@@ -1,11 +1,10 @@
 {
-<<<<<<< HEAD
 	"name": "RoboSapiens Adaptive Platform -- Full Gazebo TB3 (MESA)",
 	"dockerComposeFile": "../../docker/docker-compose.yaml",
 	"service": "devfullmesatb3",
 	"runServices": [
 		"devfullmesatb3",
-		"grafana"
+    "grafana",
 	],
 	"workspaceFolder": "/ws",
 	"shutdownAction": "stopCompose",
@@ -30,36 +29,4 @@
 			]
 		}
 	}
-=======
-  "name": "RoboSapiens Adaptive Platform -- Full Gazebo TB3 (MESA)",
-  "dockerComposeFile": "../../docker/docker-compose.yaml",
-  "service": "devfullmesatb3",
-  "runServices": [
-    "devfullmesatb3"
-  ],
-  "workspaceFolder": "/ws",
-  "shutdownAction": "stopCompose",
-  "containterUser": "devuser",
-  "mounts": [
-    "source=${localWorkspaceFolder}/,target=/ws,type=bind,consistency=cached"
-  ],
-  "postCreateCommand": "pip install -r requirements.txt",
-  "customizations": {
-    "vscode": {
-      "settings": {
-        "terminal.integrated.defaultProfile.linux": "bash",
-        "terminal.integrated.profiles.linux": {
-          "bash": {
-            "path": "/bin/bash"
-          }
-        }
-      },
-      "extensions": [
-        "ms-toolsai.jupyter",
-        "ms-toolsai.vscode-jupyter-powertoys",
-        "ms-python.python"
-      ]
-    }
-  }
->>>>>>> 26080154
 }