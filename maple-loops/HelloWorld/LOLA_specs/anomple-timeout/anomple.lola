--- conflicted
+++ resolved
@@ -7,8 +7,4 @@
       else if !(default(acc[-1], 0) <= 0) && t == "timer" then default(acc[-1], 0) + 1
       else if t == "end_e" then 0
       else default(acc[-1], 0)
-<<<<<<< HEAD
-timeout = !(acc <= 10)
-=======
-timeout = !(acc <= 50)
->>>>>>> 1c038bd2
+timeout = !(acc <= 50)