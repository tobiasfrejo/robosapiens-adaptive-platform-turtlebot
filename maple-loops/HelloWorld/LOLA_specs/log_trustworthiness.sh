#!/bin/bash

SPECFILE="$(realpath "$1")"
SPECBASE="$(basename "$SPECFILE")"
HOSTDIR="$(dirname "$SPECFILE")"

LOGFILE="Logs/${SPECBASE}_$(date +%Y-%m-%d_%H.%M.%S).txt"

IN_TOPICS="$(awk -F'[: ]+' '/^in / {print $2}' $SPECFILE | tr '\n' ' ' | sed 's/ *$//')"
OUT_TOPICS="$(awk -F'[: ]+' '/^out / {print $2}' $SPECFILE | tr '\n' ' ' | sed 's/ *$//')"

CMD="docker run --network host -it --rm -e RUST_BACKTRACE=full -v $HOSTDIR:/mnt/host_models localhost/trustworthiness-checker /mnt/host_models/$SPECBASE --input-mqtt-topics $IN_TOPICS"
<<<<<<< HEAD
#  --output-mqtt-topics $OUT_TOPICS
=======
>>>>>>> 1c038bd2

echo "Saving output to: $LOGFILE"
echo ""

{
echo "Command: $CMD"
echo ""
echo "========     SPECIFICATION      ======="
echo "Source: $SPECBASE"
cat "$SPECFILE"
echo ""
echo ""
echo "======== TRUSTWORTHINESS OUTPUT ======="
$CMD 2>&1
} | ts -i " (%.S)]" | ts "[%H:%M:%.S" |  tee -a "$LOGFILE" | sed -u -e "s/$/\r/g"<|MERGE_RESOLUTION|>--- conflicted
+++ resolved
@@ -10,10 +10,6 @@
 OUT_TOPICS="$(awk -F'[: ]+' '/^out / {print $2}' $SPECFILE | tr '\n' ' ' | sed 's/ *$//')"
 
 CMD="docker run --network host -it --rm -e RUST_BACKTRACE=full -v $HOSTDIR:/mnt/host_models localhost/trustworthiness-checker /mnt/host_models/$SPECBASE --input-mqtt-topics $IN_TOPICS"
-<<<<<<< HEAD
-#  --output-mqtt-topics $OUT_TOPICS
-=======
->>>>>>> 1c038bd2
 
 echo "Saving output to: $LOGFILE"
 echo ""
