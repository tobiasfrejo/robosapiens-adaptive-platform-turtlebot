in MonitorPhaseWrite
out s
out started
out writtenData
out otherWrite
out error
out errorGlobal
// This will allow S-W-S-W-W-S-E
s = MonitorPhaseWrite
<<<<<<< HEAD
writtenData =   if s == "write_new_data" 
=======
writtenData =   if s == "write_laser_scan" 
>>>>>>> 1c038bd2
            then true
            else if (s == "end" || s == "start")
            then false
            else default(writtenData[-1], false)
<<<<<<< HEAD
otherWrite = if !(s == "write_new_data" || s == "start" || s == "end")
            then true
            else if (s == "end")
=======
otherWrite = if !(s == "write_laser_scan" || s == "start" || s == "end")
            then true
            else if (s == "end" || s == "start")
>>>>>>> 1c038bd2
            then false
            else default(otherWrite[-1], false)
started =   s == "start" || (default(started[-1], false) && !(s == "end"))
error = otherWrite || (writtenData  && !started) || (s == "end" && !default(writtenData[-1], false)) 
errorGlobal = error || default(errorGlobal[-1], false)<|MERGE_RESOLUTION|>--- conflicted
+++ resolved
@@ -7,24 +7,14 @@
 out errorGlobal
 // This will allow S-W-S-W-W-S-E
 s = MonitorPhaseWrite
-<<<<<<< HEAD
-writtenData =   if s == "write_new_data" 
-=======
 writtenData =   if s == "write_laser_scan" 
->>>>>>> 1c038bd2
             then true
             else if (s == "end" || s == "start")
             then false
             else default(writtenData[-1], false)
-<<<<<<< HEAD
-otherWrite = if !(s == "write_new_data" || s == "start" || s == "end")
-            then true
-            else if (s == "end")
-=======
 otherWrite = if !(s == "write_laser_scan" || s == "start" || s == "end")
             then true
             else if (s == "end" || s == "start")
->>>>>>> 1c038bd2
             then false
             else default(otherWrite[-1], false)
 started =   s == "start" || (default(started[-1], false) && !(s == "end"))
