# **********************************************************************************
# * Copyright (C) 2024-present Bert Van Acker (B.MKR) <bert.vanacker@uantwerpen.be>
# *
# * This file is part of the roboarch R&D project.
# *
# * RAP R&D concepts can not be copied and/or distributed without the express
# * permission of Bert Van Acker
# **********************************************************************************
from rpio.clientLibraries.rpclpy.node import Node
from rv_tools.knowledge import knowledge_rv
from .messages import *
import time
#<!-- cc_include START--!>
from fractions import Fraction
from lidarocclusion.masks import BoolLidarMask, ProbLidarMask
from lidarocclusion.sliding_lidar_masks import sliding_lidar_mask, sliding_prob_lidar_mask
from lidarocclusion.masks import BoolLidarMask
from typing import List, Tuple, Dict
import traceback
import numpy as np
import pickle
from matplotlib import pyplot as plt
#<!-- cc_include END--!>

#<!-- cc_code START--!>
# Probability threshold for detecting a lidar occlusion
OCCLUSION_THRESHOLD = 0.3
# Number of scans to use for the sliding window
SLIDING_WINDOW_SIZE = 3
# Lidar mask sensitivity (ignore small occlusions below this angle)
OCCLUSION_SENSITIVITY = Fraction(1, 48)

# user defined!
def lidar_mask_from_scan(scan) -> BoolLidarMask:
    scan_ranges = np.array(scan.get("ranges"))
    return BoolLidarMask(
        (scan_ranges != np.inf) & (scan_ranges != -np.inf),
        base_angle=Fraction(2, len(scan.get("ranges"))),
        # base_angle=scan.angleIncrement/180,
    )#<!-- cc_code END--!>

class Analysis(Node):

    def __init__(self, config='config.yaml',verbose=True):
        super().__init__(config=config,verbose=verbose)

        self._name = "Analysis"
        self.logger.info("Analysis instantiated")

        #<!-- cc_init START--!>
        self._scans = []
        self.anomaly = False

        def scans():
            while True:
                for scan in self._scans:
                    yield scan

                self._scans = []

        def raw_lidar_masks():
            for scan in scans():
                yield lidar_mask_from_scan(scan)

        self._sliding_prob_lidar_masks = sliding_prob_lidar_mask(
            raw_lidar_masks(),
            window_size=SLIDING_WINDOW_SIZE,
        )
        #<!-- cc_init END--!>

    # -----------------------------AUTO-GEN SKELETON FOR analyse_scan_data-----------------------------
    def analyse_scan_data(self,msg):
        self.publish_event(event_key='start_a')
        # laser_scan = self.knowledge.read("laser_scan",queueSize=1)
        laser_scan = knowledge_rv.read(self, "laser_scan")

        #<!-- cc_code_analyse_scan_data START--!>

        self.lidar_data = laser_scan
        self.logger.info(f"REtrieved laser_scan: {self.lidar_data}")

        self._scans.append(self.lidar_data)
        prob_lidar_mask = next(self._sliding_prob_lidar_masks)
        prob_lidar_mask = prob_lidar_mask.rotate(-Fraction(1, 2))
        # Save the mask for showing in dashboard
        prob_lidar_mask.plot()
        self.logger.info(f"Saving prob_lidar_mask")
        plt.savefig("prob_lidar_mask.png", dpi=300)
        plt.close()

        lidar_mask = (prob_lidar_mask >= OCCLUSION_THRESHOLD)
        # Weaken lidar masks to threshold
        lidar_mask = lidar_mask.weaken(OCCLUSION_SENSITIVITY)
        lidar_mask = lidar_mask.weaken(-OCCLUSION_SENSITIVITY)
        lidar_mask = lidar_mask.strengthen(OCCLUSION_SENSITIVITY)
        lidar_mask = lidar_mask.strengthen(-OCCLUSION_SENSITIVITY)

        # We don't care if there is an occlusion directly behind the robot
        ignore_lidar_region = BoolLidarMask(
            [(3 * np.pi / 4, 5 * np.pi / 4)],
            lidar_mask.base_angle,
        )
        # Mask out the ignored region
        lidar_mask_reduced = lidar_mask | ignore_lidar_region
        self.logger.info(f" Reduced lidar mask: {lidar_mask_reduced}")

        # Add the next sliding boolean lidar mask to the knowledge base
        self.logger.info(f" - Lidar mask: {lidar_mask}")
        serialized_lidar_mask = pickle.dumps(lidar_mask)

        self.knowledge.write("lidar_mask", serialized_lidar_mask)

        # Set the monitor status to mark an anomaly if the there is any

        # occlusion outside of the ignored region
        anomaly_status_old = self.anomaly
        if lidar_mask_reduced._values.all():
            self.anomaly = False
            self.logger.info(f" Anomaly: {self.anomaly}")
        else:
            self.anomaly = True
            self.logger.info(f" Anomaly: {self.anomaly}")

        if anomaly_status_old != self.anomaly:
<<<<<<< HEAD
            if (self.anomaly == True):
                self.publish_event(event_key='anomaly')
        else:
            self.publish_event(event_key='no_anomaly')
=======
            self.publish_event(event_key='anomaly')
>>>>>>> d2de7644


        #<!-- cc_code_analyse_scan_data END--!>

        # self.publish_event(event_key='anomaly')    # LINK <outport> anomaly

    def register_callbacks(self):
        self.register_event_callback(event_key='new_data', callback=self.analyse_scan_data)     # LINK <eventTrigger> new_data

def main(args=None):

    node = Analysis(config='config.yaml')
    node.register_callbacks()
    node.start()

if __name__ == '__main__':
    main()
    try:
       while True:
           time.sleep(1)
    except:
       exit()<|MERGE_RESOLUTION|>--- conflicted
+++ resolved
@@ -122,14 +122,10 @@
             self.logger.info(f" Anomaly: {self.anomaly}")
 
         if anomaly_status_old != self.anomaly:
-<<<<<<< HEAD
             if (self.anomaly == True):
                 self.publish_event(event_key='anomaly')
         else:
             self.publish_event(event_key='no_anomaly')
-=======
-            self.publish_event(event_key='anomaly')
->>>>>>> d2de7644
 
 
         #<!-- cc_code_analyse_scan_data END--!>
