# **********************************************************************************
# * Copyright (C) 2024-present Bert Van Acker (B.MKR) <bert.vanacker@uantwerpen.be>
# *
# * This file is part of the roboarch R&D project.
# *
# * RAP R&D concepts can not be copied and/or distributed without the express
# * permission of Bert Van Acker
# **********************************************************************************
import json

from rpio.clientLibraries.rpclpy.node import Node
from rv_tools.knowledge import knowledge_rv
from .messages import *
import time
#<!-- cc_include START--!>
# user includes here
#<!-- cc_include END--!>

#<!-- cc_code START--!>
# user code here
#<!-- cc_code END--!>

class Execute(Node):

    def __init__(self, config='config.yaml',verbose=True):
        super().__init__(config=config,verbose=verbose)

        self._name = "Execute"
        self.logger.info("Execute instantiated")

        #<!-- cc_init START--!>
        # user includes here
        #<!-- cc_init END--!>

    # -----------------------------AUTO-GEN SKELETON FOR executer-----------------------------
    def executer(self,msg):
        self.publish_event('start_e')
        # isLegit = self.knowledge.read("isLegit",queueSize=1)
        isLegit = knowledge_rv.read(self, "isLegit",queueSize=1)
        # directions = self.knowledge.read("directions",queueSize=1)
        directions = knowledge_rv.read(self, "directions",queueSize=1)
        _Direction = Direction()

        #<!-- cc_code_executer START--!>

        for i in range(3):
            self.logger.info("Executing")
            time.sleep(0.1)
        self.logger.info(f"Executed with directions = {directions}");
        self.publish_event(event_key='/spin_config',message=json.dumps(directions))    # LINK <outport> spin_config
        knowledge_rv.write(self, "handling_anomaly", 0)
        #<!-- cc_code_executer END--!>

    def register_callbacks(self):
<<<<<<< HEAD
        # self.register_event_callback(event_key='new_plan', callback=self.executer)        # LINK <inport> new_plan
=======
>>>>>>> 5664c338
        self.register_event_callback(event_key='isLegit', callback=self.executer)        # LINK <inport> isLegit

def main(args=None):

    node = Execute(config='config.yaml')
    node.register_callbacks()
    node.start()

if __name__ == '__main__':
    main()
    try:
       while True:
           time.sleep(1)
    except:
       exit()<|MERGE_RESOLUTION|>--- conflicted
+++ resolved
@@ -52,10 +52,6 @@
         #<!-- cc_code_executer END--!>
 
     def register_callbacks(self):
-<<<<<<< HEAD
-        # self.register_event_callback(event_key='new_plan', callback=self.executer)        # LINK <inport> new_plan
-=======
->>>>>>> 5664c338
         self.register_event_callback(event_key='isLegit', callback=self.executer)        # LINK <inport> isLegit
 
 def main(args=None):
