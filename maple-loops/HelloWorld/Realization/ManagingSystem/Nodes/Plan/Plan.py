# **********************************************************************************
# * Copyright (C) 2024-present Bert Van Acker (B.MKR) <bert.vanacker@uantwerpen.be>
# *
# * This file is part of the roboarch R&D project.
# *
# * RAP R&D concepts can not be copied and/or distributed without the express
# * permission of Bert Van Acker
# **********************************************************************************
from rpio.clientLibraries.rpclpy.node import Node
from rv_tools.knowledge import knowledge_rv
from .messages import *
import time
#<!-- cc_include START--!>
from fractions import Fraction
from lidarocclusion.masks import BoolLidarMask
from lidarocclusion.sliding_lidar_masks import sliding_lidar_mask, sliding_prob_lidar_mask
from typing import List, Tuple, Dict
import traceback
import json
import numpy as np
#<!-- cc_include END--!>

#<!-- cc_code START--!>
# Probability threshold for detecting a lidar occlusion
OCCLUSION_THRESHOLD = 0.3
# Number of scans to use for the sliding window
SLIDING_WINDOW_SIZE = 3
# Lidar mask sensitivity (ignore small occlusions below this angle)
OCCLUSION_SENSITIVITY = Fraction(1, 48)


# user defined!
def lidar_mask_from_scan(scan) -> BoolLidarMask:
    scan_ranges = np.array(scan.get("ranges"))
    return BoolLidarMask(
        (scan_ranges != np.inf) & (scan_ranges != -np.inf),
        base_angle=Fraction(2, len(scan.get("ranges"))),
        # base_angle=scan.angleIncrement/180,
    )


### USER Defined Functions
def calculate_lidar_occlusion_rotation_angles(lidar_mask: BoolLidarMask) -> List[Fraction]:
    """
    Calculate the angles of the detected occlusions in the lidar mask.
    :param lidar_mask: The lidar mask.
    :return: A list of angles of the detected occlusions.
    """
    occlusion_angles = []
    mask_angles = np.concatenate((
        np.arange(0, 1, lidar_mask.base_angle),
        np.arange(-1, 0, lidar_mask.base_angle),
    ))
    mask_values = lidar_mask.map_poly(lambda x: 0 if x else 1)._values
    rotation_angles = (mask_angles * mask_values)

    occlusion_angles = [rotation_angles.min(), rotation_angles.max()]

    # Return the two rotations necessary for occlusions on either side
    # of the robot
    match occlusion_angles:
        case [x, y] if x == y:
            return []
        case [x, y] if 0 <= x <= y:
            return [y, -y]
        case [x, y] if x <= y <= 0:
            return [x, -x]
        case [x, y] if y - x > 1:
            return [Fraction(2)]
        case [x, y] if abs(x) > abs(y):
            return [x, -x + y, -y]
        case [x, y] if abs(y) > abs(x):
            return [y, -y + x, -x]
        case _:
            assert False


def occlusion_angle_to_rotation(occlusion_angle: Fraction) -> Dict[str, float]:
    signed_angle = float(occlusion_angle) * np.pi
    return {
        'omega': (-1.0) ** int(signed_angle < 0),
        'duration': abs(float(signed_angle)),
    }


def occlusion_angles_to_rotations(occlusion_angles: List[Fraction]) -> List[Dict[str, float]]:
    return list(map(occlusion_angle_to_rotation, occlusion_angles))
#<!-- cc_code END--!>

class Plan(Node):

    def __init__(self, config='config.yaml',verbose=True):
        super().__init__(config=config,verbose=verbose)

        self._name = "Plan"
        self.logger.info("Plan instantiated")

        #<!-- cc_init START--!>
        #<!-- cc_init END--!>

    # -----------------------------AUTO-GEN SKELETON FOR planner-----------------------------
    def planner(self,msg):
        self.publish_event(event_key='start_p')
        _NewPlanMessage = NewPlanMessage()
        _Direction = Direction()

        #<!-- cc_code_planner START--!>

        # user code here for planner

        _NewPlanMessage._NewPlan= "SET VALUE"    # datatype: Boolean
        _Direction._omega= "SET VALUE"    # datatype: Float_64
        _Direction._duration= "SET VALUE"    # datatype: Float_64

        self.logger.debug(f"Plan generating: {msg}")
        # Simulate planning logic based on analysis
        # pickled_lidar_mask = self.knowledge.read("lidar_mask")
        # lidar_mask = pickle.load(self.knowledge.read("lidar_mask"))

        #this part of code must be placed in analyse but I cannot retrieve lidar_mask for now
        # TODO: the knowledge manager attempts to deserialize this incorrectly;
        # we need support for custom deserialization, so for now we manually
        # retrieve the key from Redis
        # lidar_data = json.dumps(self.knowledge.read("laser_scan"))
        lidar_data = self.knowledge.redis_client.get('lidar_mask')
        if lidar_data is None:
            raise Exception("No lidar mask available in knowledge mask")
        else:
            lidar_data = lidar_data.decode('utf-8')

        lidar_mask = BoolLidarMask.from_json(lidar_data)
        # Record the LiDAR mask we last did planning from in the knowledge base
<<<<<<< HEAD
        knowledge_rv.write(self, "planned_lidar_mask", lidar_data)
        #The upper code must be deleted later

        try:
            self.logger.info(
                f"Plan lidar mask determined: {lidar_mask}")

            occlusion_angles = calculate_lidar_occlusion_rotation_angles(lidar_mask)
            directions = occlusion_angles_to_rotations(occlusion_angles)
            new_plan = True
        except:
            raise
            self.logger.info("traceback case")
            occlusion_angles = []
            directions = []
            self.logger.info("traceback: " + traceback.format_exc())
            new_plan = False
=======
        self.knowledge.write("planned_lidar_mask", lidar_data)

        self.logger.info(
            f"Plan lidar mask determined: {lidar_mask}")

        occlusion_angles = calculate_lidar_occlusion_rotation_angles(lidar_mask)
        directions = occlusion_angles_to_rotations(occlusion_angles)
        new_plan = True
>>>>>>> 3f575b42

        if new_plan:
            for i in range(10):
                self.logger.info("Planning")
                time.sleep(0.1)
            self.publish_event("new_plan")
            # self.knowledge.write("directions", json.dumps({'commands': directions, 'period': 8}))
            knowledge_rv.write(self, "directions", json.dumps({'commands': directions, 'period': 8}))
            self.logger.info(f"Stored planned action: {directions}")
        #<!-- cc_code_planner END--!>

        # _success = self.knowledge.write(cls=_NewPlanMessage)
        # _success = self.knowledge.write(cls=_Direction)

    def register_callbacks(self):
        self.register_event_callback(event_key='anomaly', callback=self.planner)     # LINK <eventTrigger> anomaly
        # self.register_event_callback(event_key='anomaly', callback=self.planner)        # LINK <inport> anomaly

def main(args=None):

    node = Plan(config='config.yaml')
    node.register_callbacks()
    node.start()

if __name__ == '__main__':
    main()
    try:
       while True:
           time.sleep(1)
    except:
       exit()<|MERGE_RESOLUTION|>--- conflicted
+++ resolved
@@ -130,26 +130,7 @@
 
         lidar_mask = BoolLidarMask.from_json(lidar_data)
         # Record the LiDAR mask we last did planning from in the knowledge base
-<<<<<<< HEAD
         knowledge_rv.write(self, "planned_lidar_mask", lidar_data)
-        #The upper code must be deleted later
-
-        try:
-            self.logger.info(
-                f"Plan lidar mask determined: {lidar_mask}")
-
-            occlusion_angles = calculate_lidar_occlusion_rotation_angles(lidar_mask)
-            directions = occlusion_angles_to_rotations(occlusion_angles)
-            new_plan = True
-        except:
-            raise
-            self.logger.info("traceback case")
-            occlusion_angles = []
-            directions = []
-            self.logger.info("traceback: " + traceback.format_exc())
-            new_plan = False
-=======
-        self.knowledge.write("planned_lidar_mask", lidar_data)
 
         self.logger.info(
             f"Plan lidar mask determined: {lidar_mask}")
@@ -157,7 +138,6 @@
         occlusion_angles = calculate_lidar_occlusion_rotation_angles(lidar_mask)
         directions = occlusion_angles_to_rotations(occlusion_angles)
         new_plan = True
->>>>>>> 3f575b42
 
         if new_plan:
             for i in range(10):
