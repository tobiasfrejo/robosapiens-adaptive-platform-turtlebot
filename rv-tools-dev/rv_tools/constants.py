--- conflicted
+++ resolved
@@ -1,7 +1,4 @@
 MAPLE = 'stage'
 ATOMICITY = 'atomicstage'
-<<<<<<< HEAD
-SCANTRIGGER = 'scanTrigger'
-=======
 WRITING_PHASE = 'PhaseWrite'
->>>>>>> 7c806057
+SCANTRIGGER = 'scanTrigger'