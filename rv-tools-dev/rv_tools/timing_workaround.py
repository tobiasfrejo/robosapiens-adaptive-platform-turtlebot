import json
from rpio.clientLibraries.rpclpy.node import Node, KnowledgeManager, CommunicationManager
from rv_tools.events import ensure_publish_key_exist
from rv_tools import constants

import logging
logger = logging.getLogger(__name__)


def twc_helper(twn:Node, source_node: str, event:str, extra:str=''):
    short_name = source_node.lower()[0]

    messages = {
        constants.ATOMICITY: f'{event}_{short_name}{extra}',
<<<<<<< HEAD
        source_node + constants.WRITING_PHASE: f'{event}_{extra}' if extra else f'{event}'
    }
=======
        node.__class__.__name__ + constants.WRITING_PHASE: f'{event}_{extra}' if extra else f'{event}'    }
>>>>>>> 1c038bd2

    if event == 'start':
        pass
    elif event == 'end':
        messages.update({
            constants.MAPLE: f'{short_name}{extra}'
        })
        if source_node == 'Monitor':
           messages.update({
            constants.SCANTRIGGER: f'{short_name}{extra}'
        }) 
    else:
        raise ValueError('event must be "start" or "end"')

    for stream_name, value in messages.items():
        key = ensure_publish_key_exist(twn, stream_name)
        msg = json.dumps({"Str": value})
        twn.publish_event(key, message=msg)<|MERGE_RESOLUTION|>--- conflicted
+++ resolved
@@ -12,12 +12,7 @@
 
     messages = {
         constants.ATOMICITY: f'{event}_{short_name}{extra}',
-<<<<<<< HEAD
-        source_node + constants.WRITING_PHASE: f'{event}_{extra}' if extra else f'{event}'
-    }
-=======
         node.__class__.__name__ + constants.WRITING_PHASE: f'{event}_{extra}' if extra else f'{event}'    }
->>>>>>> 1c038bd2
 
     if event == 'start':
         pass
